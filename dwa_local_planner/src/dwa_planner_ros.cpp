/*********************************************************************
*
* Software License Agreement (BSD License)
*
*  Copyright (c) 2009, Willow Garage, Inc.
*  All rights reserved.
*
*  Redistribution and use in source and binary forms, with or without
*  modification, are permitted provided that the following conditions
*  are met:
*
*   * Redistributions of source code must retain the above copyright
*     notice, this list of conditions and the following disclaimer.
*   * Redistributions in binary form must reproduce the above
*     copyright notice, this list of conditions and the following
*     disclaimer in the documentation and/or other materials provided
*     with the distribution.
*   * Neither the name of Willow Garage, Inc. nor the names of its
*     contributors may be used to endorse or promote products derived
*     from this software without specific prior written permission.
*
*  THIS SOFTWARE IS PROVIDED BY THE COPYRIGHT HOLDERS AND CONTRIBUTORS
*  "AS IS" AND ANY EXPRESS OR IMPLIED WARRANTIES, INCLUDING, BUT NOT
*  LIMITED TO, THE IMPLIED WARRANTIES OF MERCHANTABILITY AND FITNESS
*  FOR A PARTICULAR PURPOSE ARE DISCLAIMED. IN NO EVENT SHALL THE
*  COPYRIGHT OWNER OR CONTRIBUTORS BE LIABLE FOR ANY DIRECT, INDIRECT,
*  INCIDENTAL, SPECIAL, EXEMPLARY, OR CONSEQUENTIAL DAMAGES (INCLUDING,
*  BUT NOT LIMITED TO, PROCUREMENT OF SUBSTITUTE GOODS OR SERVICES;
*  LOSS OF USE, DATA, OR PROFITS; OR BUSINESS INTERRUPTION) HOWEVER
*  CAUSED AND ON ANY THEORY OF LIABILITY, WHETHER IN CONTRACT, STRICT
*  LIABILITY, OR TORT (INCLUDING NEGLIGENCE OR OTHERWISE) ARISING IN
*  ANY WAY OUT OF THE USE OF THIS SOFTWARE, EVEN IF ADVISED OF THE
*  POSSIBILITY OF SUCH DAMAGE.
*
* Author: Eitan Marder-Eppstein
*********************************************************************/

#include <dwa_local_planner/dwa_planner_ros.h>
#include <Eigen/Core>
#include <cmath>

#include <ros/console.h>

#include <pluginlib/class_list_macros.h>

#include <base_local_planner/goal_functions.h>
#include <nav_msgs/Path.h>

//register this planner as a BaseLocalPlanner plugin
PLUGINLIB_DECLARE_CLASS(dwa_local_planner, DWAPlannerROS, dwa_local_planner::DWAPlannerROS, nav_core::BaseLocalPlanner)

namespace dwa_local_planner {

  void DWAPlannerROS::reconfigureCB(DWAPlannerConfig &config, uint32_t level) {
      if (setup_ && config.restore_defaults) {
        config = default_config_;
        config.restore_defaults = false;
      }
      if ( ! setup_) {
        default_config_ = config;
        setup_ = true;
      }

      // update generic local planner params
      base_local_planner::LocalPlannerLimits limits;
      limits.max_trans_vel = config.max_trans_vel;
      limits.min_trans_vel = config.min_trans_vel;
      limits.max_vel_x = config.max_vel_x;
      limits.min_vel_x = config.min_vel_x;
      limits.max_vel_y = config.max_vel_y;
      limits.min_vel_y = config.min_vel_y;
      limits.max_rot_vel = config.max_rot_vel;
      limits.min_rot_vel = config.min_rot_vel;
      limits.acc_lim_x = config.acc_lim_x;
      limits.acc_lim_y = config.acc_lim_y;
      limits.acc_lim_theta = config.acc_lim_theta;
      limits.acc_limit_trans = config.acc_limit_trans;
      limits.xy_goal_tolerance = config.xy_goal_tolerance;
      limits.yaw_goal_tolerance = config.yaw_goal_tolerance;
      limits.prune_plan = config.prune_plan;
      limits.trans_stopped_vel = config.trans_stopped_vel;
      limits.rot_stopped_vel = config.rot_stopped_vel;
      planner_util_.reconfigureCB(limits, config.restore_defaults);

      // update dwa specific configuration
      dp_->reconfigure(config);
  }

  DWAPlannerROS::DWAPlannerROS() : initialized_(false),
      odom_helper_("odom") {

  }

  void DWAPlannerROS::initialize(
      std::string name,
      tf::TransformListener* tf,
      costmap_2d::Costmap2DROS* costmap_ros) {
    if (! isInitialized()) {

      ros::NodeHandle private_nh("~/" + name);
      g_plan_pub_ = private_nh.advertise<nav_msgs::Path>("global_plan", 1);
      l_plan_pub_ = private_nh.advertise<nav_msgs::Path>("local_plan", 1);
      tf_ = tf;
      costmap_ros_ = costmap_ros;
      costmap_ros_->getRobotPose(current_pose_);

      // make sure to update the costmap we'll use for this cycle
      costmap_2d::Costmap2D* costmap = costmap_ros_->getCostmap();

      planner_util_.initialize(tf, costmap, costmap->getGlobalFrameID());

      //create the actual planner that we'll use.. it'll configure itself from the parameter server
      dp_ = boost::shared_ptr<DWAPlanner>(new DWAPlanner(name, &planner_util_));
      
<<<<<<< HEAD

=======
>>>>>>> a6ce969f
      std::string topic_param, topic;
      if(!private_nh.searchParam("footprint_topic", topic_param)){
	topic_param = "footprint_topic";
      }
        
<<<<<<< HEAD
      private_nh.param(topic_param, topic, std::string("footprint"));
      
      got_footprint_ = false;
      footprint_sub_ = private_nh.subscribe(topic, 1, &DWAPlannerROS::footprint_cb, this);
    
      ros::Rate r(10);
      while(!got_footprint_ && private_nh.ok()){
          ROS_INFO_THROTTLE(5.0, "Waiting for footprint in DWA Planner");
=======
      private_nh.param(topic_param, topic, std::string("footprint"));      
      got_footprint_ = false;
      footprint_sub_ = private_nh.subscribe(topic, 2, &DWAPlannerROS::footprint_cb, this);
    
      ros::Rate r(10);
      while(!got_footprint_ && private_nh.ok()){
	  ROS_INFO_THROTTLE(5.0, "Waiting for footprint in DWA Planner");
>>>>>>> a6ce969f
          ros::spinOnce();
          r.sleep();
      }

      initialized_ = true;

      dsrv_ = new dynamic_reconfigure::Server<DWAPlannerConfig>(private_nh);
      dynamic_reconfigure::Server<DWAPlannerConfig>::CallbackType cb = boost::bind(&DWAPlannerROS::reconfigureCB, this, _1, _2);
      dsrv_->setCallback(cb);
    }
    else{
      ROS_WARN("This planner has already been initialized, doing nothing.");
    }
  }
  
      void DWAPlannerROS::footprint_cb(const geometry_msgs::Polygon& footprint) {
        footprint_spec_ = footprint;
	got_footprint_ = true;
      }

  bool DWAPlannerROS::setPlan(const std::vector<geometry_msgs::PoseStamped>& orig_global_plan) {
    if (! isInitialized()) {
      ROS_ERROR("This planner has not been initialized, please call initialize() before using this planner");
      return false;
    }
    //when we get a new plan, we also want to clear any latch we may have on goal tolerances
    latchedStopRotateController_.resetLatching();

    ROS_INFO("Got new plan");
    return dp_->setPlan(orig_global_plan);
  }

  bool DWAPlannerROS::isGoalReached() {
    if (! isInitialized()) {
      ROS_ERROR("This planner has not been initialized, please call initialize() before using this planner");
      return false;
    }
    if(latchedStopRotateController_.isGoalReached(&planner_util_, odom_helper_, current_pose_)) {
      ROS_INFO("Goal reached");
      return true;
    } else {
      return false;
    }
  }

  void DWAPlannerROS::publishLocalPlan(std::vector<geometry_msgs::PoseStamped>& path) {
    base_local_planner::publishPlan(path, l_plan_pub_);
  }


  void DWAPlannerROS::publishGlobalPlan(std::vector<geometry_msgs::PoseStamped>& path) {
    base_local_planner::publishPlan(path, g_plan_pub_);
  }

  DWAPlannerROS::~DWAPlannerROS(){
    //make sure to clean things up
    delete dsrv_;
  }



  bool DWAPlannerROS::dwaComputeVelocityCommands(tf::Stamped<tf::Pose> &global_pose, geometry_msgs::Twist& cmd_vel) {
    // dynamic window sampling approach to get useful velocity commands
    if(! isInitialized()){
      ROS_ERROR("This planner has not been initialized, please call initialize() before using this planner");
      return false;
    }

    tf::Stamped<tf::Pose> robot_vel;
    odom_helper_.getRobotVel(robot_vel);

    /* For timing uncomment
    struct timeval start, end;
    double start_t, end_t, t_diff;
    gettimeofday(&start, NULL);
    */



    //compute what trajectory to drive along
    tf::Stamped<tf::Pose> drive_cmds;
    drive_cmds.frame_id_ = costmap_ros_->getBaseFrameID();
    
    // call with updated footprint
    base_local_planner::Trajectory path = dp_->findBestPath(global_pose, robot_vel, drive_cmds, footprint_spec_);
    //ROS_ERROR("Best: %.2f, %.2f, %.2f, %.2f", path.xv_, path.yv_, path.thetav_, path.cost_);

    /* For timing uncomment
    gettimeofday(&end, NULL);
    start_t = start.tv_sec + double(start.tv_usec) / 1e6;
    end_t = end.tv_sec + double(end.tv_usec) / 1e6;
    t_diff = end_t - start_t;
    ROS_INFO("Cycle time: %.9f", t_diff);
    */

    //pass along drive commands
    cmd_vel.linear.x = drive_cmds.getOrigin().getX();
    cmd_vel.linear.y = drive_cmds.getOrigin().getY();
    cmd_vel.angular.z = tf::getYaw(drive_cmds.getRotation());

    //if we cannot move... tell someone
    std::vector<geometry_msgs::PoseStamped> local_plan;
    if(path.cost_ < 0) {
      ROS_DEBUG_NAMED("dwa_local_planner",
          "The dwa local planner failed to find a valid plan, cost functions discarded all candidates. This can mean there is an obstacle too close to the robot.");
      local_plan.clear();
      publishLocalPlan(local_plan);
      return false;
    }

    ROS_DEBUG_NAMED("dwa_local_planner", "A valid velocity command of (%.2f, %.2f, %.2f) was found for this cycle.", 
                    cmd_vel.linear.x, cmd_vel.linear.y, cmd_vel.angular.z);

    // Fill out the local plan
    for(unsigned int i = 0; i < path.getPointsSize(); ++i) {
      double p_x, p_y, p_th;
      path.getPoint(i, p_x, p_y, p_th);

      tf::Stamped<tf::Pose> p =
    		  tf::Stamped<tf::Pose>(tf::Pose(
    				  tf::createQuaternionFromYaw(p_th),
    				  tf::Point(p_x, p_y, 0.0)),
    				  ros::Time::now(),
    				  costmap_ros_->getGlobalFrameID());
      geometry_msgs::PoseStamped pose;
      tf::poseStampedTFToMsg(p, pose);
      local_plan.push_back(pose);
    }

    //publish information to the visualizer

    publishLocalPlan(local_plan);
    return true;
  }




  bool DWAPlannerROS::computeVelocityCommands(geometry_msgs::Twist& cmd_vel) {
    // dispatches to either dwa sampling control or stop and rotate control, depending on whether we have been close enough to goal
    if ( ! costmap_ros_->getRobotPose(current_pose_)) {
      ROS_ERROR("Could not get robot pose");
      return false;
    }
    std::vector<geometry_msgs::PoseStamped> transformed_plan;
    if ( ! planner_util_.getLocalPlan(current_pose_, transformed_plan)) {
      ROS_ERROR("Could not get local plan");
      return false;
    }

    //if the global plan passed in is empty... we won't do anything
    if(transformed_plan.empty()) {
      ROS_WARN_NAMED("dwa_local_planner", "Received an empty transformed plan.");
      return false;
    }
    ROS_DEBUG_NAMED("dwa_local_planner", "Received a transformed plan with %zu points.", transformed_plan.size());

    // update plan in dwa_planner even if we just stop and rotate, to allow checkTrajectory
    dp_->updatePlanAndLocalCosts(current_pose_, transformed_plan);

    if (latchedStopRotateController_.isPositionReached(&planner_util_, current_pose_)) {
      //publish an empty plan because we've reached our goal position
      std::vector<geometry_msgs::PoseStamped> local_plan;
      std::vector<geometry_msgs::PoseStamped> transformed_plan;
      publishGlobalPlan(transformed_plan);
      publishLocalPlan(local_plan);
      base_local_planner::LocalPlannerLimits limits = planner_util_.getCurrentLimits();
      return latchedStopRotateController_.computeVelocityCommandsStopRotate(
          cmd_vel,
          limits.getAccLimits(),
          dp_->getSimPeriod(),
          &planner_util_,
          odom_helper_,
          current_pose_,
          boost::bind(&DWAPlanner::checkTrajectory, dp_, _1, _2, _3));
    } else {
      bool isOk = dwaComputeVelocityCommands(current_pose_, cmd_vel);
      if (isOk) {
        publishGlobalPlan(transformed_plan);
      } else {
        ROS_WARN_NAMED("dwa_local_planner", "DWA planner failed to produce path.");
        std::vector<geometry_msgs::PoseStamped> empty_plan;
        publishGlobalPlan(empty_plan);
      }
      return isOk;
    }
  }


};<|MERGE_RESOLUTION|>--- conflicted
+++ resolved
@@ -112,16 +112,11 @@
       //create the actual planner that we'll use.. it'll configure itself from the parameter server
       dp_ = boost::shared_ptr<DWAPlanner>(new DWAPlanner(name, &planner_util_));
       
-<<<<<<< HEAD
-
-=======
->>>>>>> a6ce969f
       std::string topic_param, topic;
       if(!private_nh.searchParam("footprint_topic", topic_param)){
-	topic_param = "footprint_topic";
+          topic_param = "footprint_topic";
       }
         
-<<<<<<< HEAD
       private_nh.param(topic_param, topic, std::string("footprint"));
       
       got_footprint_ = false;
@@ -130,15 +125,6 @@
       ros::Rate r(10);
       while(!got_footprint_ && private_nh.ok()){
           ROS_INFO_THROTTLE(5.0, "Waiting for footprint in DWA Planner");
-=======
-      private_nh.param(topic_param, topic, std::string("footprint"));      
-      got_footprint_ = false;
-      footprint_sub_ = private_nh.subscribe(topic, 2, &DWAPlannerROS::footprint_cb, this);
-    
-      ros::Rate r(10);
-      while(!got_footprint_ && private_nh.ok()){
-	  ROS_INFO_THROTTLE(5.0, "Waiting for footprint in DWA Planner");
->>>>>>> a6ce969f
           ros::spinOnce();
           r.sleep();
       }
@@ -156,7 +142,7 @@
   
       void DWAPlannerROS::footprint_cb(const geometry_msgs::Polygon& footprint) {
         footprint_spec_ = footprint;
-	got_footprint_ = true;
+        got_footprint_ = true;
       }
 
   bool DWAPlannerROS::setPlan(const std::vector<geometry_msgs::PoseStamped>& orig_global_plan) {
@@ -258,11 +244,11 @@
       path.getPoint(i, p_x, p_y, p_th);
 
       tf::Stamped<tf::Pose> p =
-    		  tf::Stamped<tf::Pose>(tf::Pose(
-    				  tf::createQuaternionFromYaw(p_th),
-    				  tf::Point(p_x, p_y, 0.0)),
-    				  ros::Time::now(),
-    				  costmap_ros_->getGlobalFrameID());
+              tf::Stamped<tf::Pose>(tf::Pose(
+                      tf::createQuaternionFromYaw(p_th),
+                      tf::Point(p_x, p_y, 0.0)),
+                      ros::Time::now(),
+                      costmap_ros_->getGlobalFrameID());
       geometry_msgs::PoseStamped pose;
       tf::poseStampedTFToMsg(p, pose);
       local_plan.push_back(pose);
